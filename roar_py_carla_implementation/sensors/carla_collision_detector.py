--- conflicted
+++ resolved
@@ -27,15 +27,15 @@
         return self.received_data
     
     def listen_callback(self, event: carla.CollisionEvent):
-        self.received_data = RoarPyCollisionSensorData(np.array([
+        self.received_data = RoarPyCollisionSensorData(
             event.actor,
             event.other_actor,
-            [
+            np.array([
                 event.normal_impulse.x, 
                 event.normal_impulse.y, 
                 event.normal_impulse.z
-            ]
-        ]))
+            ])
+        )
     
     def get_last_observation(self) -> typing.Optional[RoarPyCollisionSensorData]:
         return self.received_data
@@ -46,19 +46,4 @@
         RoarPyCarlaBase.close(self)
     
     def is_closed(self) -> bool:
-<<<<<<< HEAD
-        return self.sensor is None or not self.sensor.is_listening
-    
-    @property
-    def other_actor(self) -> carla.Actor | None:
-        if self.received_data is None:
-            return None
-        else:
-            return self.received_data.other_actor
-        
-    @property
-    def impulse_normal(self) -> np.array:
-        return self.received_data.impulse_normal
-=======
-        return self._base_actor is None or not self._base_actor.is_listening
->>>>>>> 2a02d976
+        return self._base_actor is None or not self._base_actor.is_listening