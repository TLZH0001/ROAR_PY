--- conflicted
+++ resolved
@@ -13,12 +13,8 @@
     # I is the intensity of each array
     # Each point consists of [x, y, z] coordinates
     # plus the intensity computed for that point
-<<<<<<< HEAD
     # intensity is a value between 0 and 1
-    lidar_points_data: np.NDArray[np.float32]
-=======
     lidar_points_data: np.ndarray
->>>>>>> 5cdf3a03
 
 class RoarPyLiDARSensor(RoarPySensor[RoarPyLiDARSensorData]):
     def __init__(
@@ -28,7 +24,6 @@
     ):
         super().__init__(name, control_timestep)
 
-<<<<<<< HEAD
     @property
     def num_lasers(self) -> int:
         raise NotImplementedError
@@ -63,8 +58,6 @@
     def horizontal_fov(self) -> int:
         raise NotImplementedError
     
-=======
->>>>>>> 5cdf3a03
     def get_gym_observation_spec(self) -> gym.Space:
         return gym.spaces.Box(
             low=-np.inf,
